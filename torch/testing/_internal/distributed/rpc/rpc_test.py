import concurrent.futures
import sys
import time
import unittest
from collections import namedtuple
from datetime import timedelta
from unittest import mock

import torch
import torch.distributed as dist
import torch.distributed.rpc as rpc
import torch.testing._internal.dist_utils as dist_utils
from torch.distributed.rpc import RRef, _get_debug_info, _rref_context_get_debug_info
from torch.distributed.rpc.api import _use_rpc_pickler
from torch.distributed.rpc.internal import PythonUDF, RPCExecMode, _internal_rpc_pickler
from torch.testing._internal.common_distributed import skip_if_lt_x_gpu
from torch.testing._internal.common_utils import IS_MACOS, load_tests
from torch.testing._internal.dist_utils import (
    dist_init,
    get_shutdown_error_regex,
    initialize_pg,
    wait_until_node_failure,
    wait_until_pending_users_flushed,
    worker_name,
)
from torch.testing._internal.distributed.rpc.rpc_agent_test_fixture import (
    RpcAgentTestFixture,
)


def foo_add():
    return torch.add(torch.ones(1), torch.ones(1))


def requires_process_group_agent(message=""):
    def decorator(old_func):
        return unittest.skipUnless(
            dist_utils.TEST_CONFIG.rpc_backend_name == "PROCESS_GROUP", message
        )(old_func)

    return decorator


VALUE_FUTURE = concurrent.futures.Future()
DONE_FUTURE = concurrent.futures.Future()


class StubRpcAgent:
    def __init__(self, world_size):
        self.world_size = world_size

    def get_worker_infos(self):
        return {
            rpc.WorkerInfo(name=worker_name(rank), id=rank)
            for rank in range(self.world_size)
        }


def _stub_construct_rpc_backend_options_handler(**kwargs):
    return mock.Mock()  # RpcBackendOptions.


def _stub_init_rpc_backend_handler(store, name, rank, world_size, rpc_backend_options):
    return StubRpcAgent(world_size=world_size)


def set_value(value):
    VALUE_FUTURE.set_result(value)


def wait_for_value_future():
    return VALUE_FUTURE.result()


def set_and_check_done(value):
    VALUE_FUTURE.set_result(value)
    return DONE_FUTURE.result()


# it is used to test python user defined function over rpc
# classes and functions are used to test python user defined class and
# methods over rpc
TensorClass = namedtuple("TensorClass", ["tensors"])


class MyPickleClass:
    def __init__(self):
        self.t = None

    def __getstate__(self):
        (pickled_python_udf, tensors) = _internal_rpc_pickler.serialize(
            PythonUDF(my_tensor_function, (torch.ones(2, 2), torch.ones(2, 2)), None)
        )
        return (pickled_python_udf, tensors)

    def __setstate__(self, obj):
        python_udf = _internal_rpc_pickler.deserialize(obj[0], obj[1])
        result = python_udf.func(python_udf.args[0], python_udf.args[1])
        self.t = result

    def set(self, val):
        self.t = val


class MyClass:
    def __init__(self, a):
        self.a = a

    def my_instance_method(self, b):
        return self.a + b

    @classmethod
    def my_class_method(cls, d, e):
        return d + e

    @staticmethod
    def my_static_method(f):
        return f > 10

    def increment_value(self, increment):
        self.a += increment

    def get_value(self):
        return self.a


def _call_method_on_rref(method, rref, *args, **kwargs):
    return method(rref.local_value(), *args, **kwargs)


def get_rref_list(values):
    return [RRef(MyClass(a)) for a in values]


def add_rref_to_value(rref, value):
    return rref.to_here() + value


def run_nested_pickle(pickle_cls_instance, tensor):
    return pickle_cls_instance.t + tensor


def build_complex_tensors():
    a = torch.ones(3, 3)
    b = [a, a]
    c = [b, b]
    d = [a, b]
    e = {a: d}
    return [a, b, c, d, e]


def my_function(a, b, c):
    return a + b + c


def my_tensor_function(a, b):
    return a + b


def my_sleep_func(seconds=1):
    time.sleep(seconds)


def my_complex_tensor_function(list_input, tensor_class_input, dict_input):
    res = list_input[0]
    for t in list_input:
        res += t
    for k, v in dict_input.items():
        res += v
    complex_tensors = tensor_class_input.tensors
    return (res, complex_tensors[0], complex_tensors[1], complex_tensors[2])


def my_rref_function(rref_a, rref_b):
    return rref_a.to_here() + rref_b.to_here()


def no_result():
    print("do nothing")


def nested_rpc(dst):
    return rpc.rpc_sync(dst, torch.add, args=(torch.ones(2, 2), 1))


def multi_layer_nested_async_rpc(dst, world_size, ttl):
    # this method returns immediately without blocking the callee, but will
    # generate additional requests.
    if ttl > 0:
        current_dst = worker_name(dst)
        next_dst = (dst + 1) % world_size
        rpc.rpc_async(
            current_dst,
            multi_layer_nested_async_rpc,
            args=(next_dst, world_size, ttl - 1),
        )
        return 0


def nested_rref(dst):
    return (
        rpc.remote(dst, torch.add, args=(torch.ones(2, 2), 1)),
        rpc.remote(dst, torch.add, args=(torch.ones(2, 2), 2)),
    )


def nested_remote(dst):
    rref = rpc.remote(dst, torch.add, args=(torch.ones(2, 2), 3))
    return rref.to_here()


def rref_forward_chain(dst, world_size, rref, ttl):
    if ttl > 0:
        current_dst = worker_name(dst)
        next_dst = (dst + 1) % world_size
        ret_rref = rpc.remote(
            current_dst, rref_forward_chain, args=(next_dst, world_size, rref, ttl - 1)
        )
        return [ret_rref]
    else:
        return rref.to_here()


def rpc_return_rref(dst):
    return rpc.remote(dst, torch.add, args=(torch.ones(2, 2), 1))


def light_rpc():
    return 0


def heavy_rpc(tensor):
    for i in range(1, 100):
        tensor *= i
        tensor /= i + 1
    return 0

@torch.jit.script
def heavy_rpc_torchscript(tensor):
    for i in range(1, 100):
        tensor *= i
        tensor /= i + 1
    return 0

def raise_func():
    raise ValueError("Expected error")


global_rref = None


def set_global_rref(rref):
    global global_rref
    global_rref = rref


def clear_global_rref():
    global global_rref
    global_rref = None


def check_rref_confirmed(rref):
    return rref.confirmed_by_owner()


# load_tests from common_utils is used to automatically filter tests for
# sharding on sandcastle. This line silences flake warnings
load_tests = load_tests


@unittest.skipIf(
    not torch._six.PY3, "Pytorch distributed rpc package does not support python2"
)
class RpcTest(RpcAgentTestFixture):
    @dist_init
    def test_worker_id(self):
        n = self.rank + 1
        peer_rank = n % self.world_size
        self_worker_info = rpc.get_worker_info()
        peer_worker_info = rpc.get_worker_info(worker_name(peer_rank))

        self.assertEqual(self_worker_info.name, worker_name(self.rank))
        self.assertEqual(peer_worker_info.name, worker_name(peer_rank))

        with self.assertRaisesRegex(RuntimeError, "Unknown destination worker"):
            unknown_worker_id = rpc.get_worker_info("WorkerUnknown")

    @dist_init
    def test_get_worker_infos(self):
        worker_infos = rpc.api._get_current_rpc_agent().get_worker_infos()

        worker_names = {worker_info.name for worker_info in worker_infos}
        expected_worker_names = {
            worker_name(rank) for rank in range(self.world_size)
        }
        self.assertEqual(worker_names, expected_worker_names)

        worker_ids = {worker_info.id for worker_info in worker_infos}
        expected_worker_ids = set(range(self.world_size))
        self.assertEqual(worker_ids, expected_worker_ids)

    @dist_init
    def test_self_add(self):
        self_worker_info = rpc.get_worker_info()
        self_worker_name = worker_name(self.rank)
        fut = rpc.rpc_async(self_worker_info, torch.add, args=(torch.ones(2, 2), 1))
        ret = rpc.rpc_sync(self_worker_info, torch.add, args=(torch.ones(2, 2), 1))
        self.assertEqual(fut.wait(), torch.ones(2, 2) + 1)
        self.assertEqual(ret, torch.ones(2, 2) + 1)

    @dist_init
    def test_self_py_udf_remote(self):
        self_worker_info = rpc.get_worker_info()
        rref = rpc.remote(self_worker_info, my_function, args=(torch.ones(2, 2), 1, 3))
        self.assertEqual(rref.to_here(), torch.ones(2, 2) + 1 + 3)

    def _test_self_remote_rref_as_rpc_arg(self, dst):
        self_worker_info = rpc.get_worker_info()
        rref = rpc.remote(self_worker_info, my_function, args=(torch.ones(2, 2), 1, 3))
        fut = rpc.rpc_async(dst, add_rref_to_value, args=(rref, torch.ones(2, 2)))
        ret = rpc.rpc_sync(dst, add_rref_to_value, args=(rref, torch.ones(2, 2) + 1))
        self.assertEqual(ret, torch.ones(2, 2) + 1 + 3 + torch.ones(2, 2) + 1)
        self.assertEqual(fut.wait(), torch.ones(2, 2) + 1 + 3 + torch.ones(2, 2))

    @dist_init
    def test_self_remote_rref_as_rpc_arg(self):
        dst = worker_name((self.rank + 1) % self.world_size)
        self._test_self_remote_rref_as_rpc_arg(dst)

    @dist_init
    def test_self_remote_rref_as_self_rpc_arg(self):
        self._test_self_remote_rref_as_rpc_arg(rpc.get_worker_info())

    def _test_self_remote_rref_as_remote_arg(self, dst):
        self_worker_info = rpc.get_worker_info()
        rref = rpc.remote(self_worker_info, my_function, args=(torch.ones(2, 2), 1, 3))
        ret_rref = rpc.remote(dst, add_rref_to_value, args=(rref, torch.ones(2, 2)))
        self.assertEqual(
            ret_rref.to_here(), torch.ones(2, 2) + 1 + 3 + torch.ones(2, 2)
        )

    @dist_init
    def test_self_remote_rref_as_remote_arg(self):
        dst = worker_name((self.rank + 1) % self.world_size)
        self._test_self_remote_rref_as_remote_arg(dst)

    @dist_init
    def test_self_remote_rref_as_self_remote_arg(self):
        self._test_self_remote_rref_as_remote_arg(rpc.get_worker_info())

    @mock.patch.object(torch.distributed.autograd, "_init")
    @mock.patch.object(torch.distributed.rpc.api, "_set_and_start_rpc_agent")
    @dist_init(setup_rpc=False)
    def test_register_rpc_backend_and_set_and_start_rpc_backend(
        self, mock_rpc_agent, mock_dist_autograd_init
    ):
        backend_name = "stub_backend"

        backend = rpc.backend_registry.register_backend(
            backend_name,
            _stub_construct_rpc_backend_options_handler,
            _stub_init_rpc_backend_handler,
        )

        with self.assertRaisesRegex(
            RuntimeError, "^RPC backend .+: already registered$"
        ):
            backend = rpc.backend_registry.register_backend(
                backend_name,
                _stub_construct_rpc_backend_options_handler,
                _stub_init_rpc_backend_handler,
            )

        rpc.init_rpc(
            name="worker1",
            backend=backend,
            rank=self.rank,
            world_size=self.world_size,
            rpc_backend_options=self.rpc_backend_options,
        )

    @requires_process_group_agent("PROCESS_GROUP rpc backend specific test, skip")
    @dist_init(setup_rpc=False)
    def test_duplicate_name(self):
        with self.assertRaisesRegex(RuntimeError, "is not unique"):
            store, _, _ = next(
                torch.distributed.rendezvous(
                    self.init_method, rank=self.rank, world_size=self.world_size
                )
            )
            rpc.api._init_rpc_backend(
                backend=self.rpc_backend,
                store=store,
                name="duplicate_name",
                rank=self.rank,
                world_size=self.world_size,
                rpc_backend_options=self.rpc_backend_options,
            )

    @dist_init(setup_rpc=False)
    def test_reinit(self):
        rpc.init_rpc(
            name=worker_name(self.rank),
            backend=self.rpc_backend,
            rank=self.rank,
            world_size=self.world_size,
            rpc_backend_options=self.rpc_backend_options,
        )

        initialize_pg(self.init_method, self.rank, self.world_size)
        # Wait for all init to complete.
        dist.barrier()

        with self.assertRaisesRegex(RuntimeError, "is already initialized"):
            rpc.init_rpc(
                name=worker_name(self.rank),
                backend=self.rpc_backend,
                rank=self.rank,
                world_size=self.world_size,
                rpc_backend_options=self.rpc_backend_options,
            )
        rpc.shutdown()

    @dist_init(setup_rpc=False)
    def test_invalid_names(self):
        from torch.distributed.rpc import WorkerInfo

        worker_id = 0
        with self.assertRaisesRegex(RuntimeError, "Worker name must match"):
            info = WorkerInfo("abc*", worker_id)

        with self.assertRaisesRegex(RuntimeError, "Worker name must match"):
            info = WorkerInfo(" ", worker_id)

        with self.assertRaisesRegex(RuntimeError, "must be non-empty"):
            info = WorkerInfo("", worker_id)

        # If the number in the message does not match, it is likely that the
        # value of MAX_NAME_LEN in RPC WorkerInfo has changed.
        with self.assertRaisesRegex(RuntimeError, "shorter than 128"):
            info = WorkerInfo("".join(["a" for i in range(500)]), worker_id)

    @dist_init
    def test_add(self):
        n = self.rank + 1
        dst_rank = n % self.world_size
        ret = rpc.rpc_sync(
            worker_name(dst_rank),
            torch.add,
            args=(torch.ones(n, n), torch.ones(n, n)),
        )
        self.assertEqual(ret, torch.ones(n, n) * 2)

    @dist_init
    def test_add_with_id(self):
        n = self.rank + 1
        dst_rank = n % self.world_size
        workder_info = rpc.get_worker_info(worker_name(dst_rank))

        ret = rpc.rpc_sync(
            workder_info, torch.add, args=(torch.ones(n, n), torch.ones(n, n))
        )
        self.assertEqual(ret, torch.ones(n, n) * 2)

    @dist_init
    def test_scalar_add(self):
        n = self.rank + 1
        dst_rank = n % self.world_size
        ret = rpc.rpc_sync(
            worker_name(dst_rank), torch.add, args=(torch.ones(n, n), n)
        )
        self.assertEqual(ret, (torch.ones(n, n) + n))

    @dist_init
    def test_async_add(self):
        n = self.rank + 1
        dst_rank = n % self.world_size
        fut = rpc.rpc_async(
            worker_name(dst_rank),
            torch.add,
            args=(torch.ones(n, n), torch.ones(n, n)),
        )
        self.assertEqual(fut.wait(), torch.ones(n, n) * 2)

    @dist_init
    def test_nonzero(self):
        n = self.rank + 1
        dst_rank = n % self.world_size
        x = torch.ones(self.world_size, self.world_size)
        x[self.rank][self.rank] = 0
        ret = rpc.rpc_sync(worker_name(dst_rank), torch.nonzero, args=(x,))
        self.assertEqual(ret, x.nonzero())

    @dist_init
    def test_multi_rpc(self):
        dst_rank = (self.rank + 1) % self.world_size
        for i in range(20):
            n = i + self.rank + 1
            ret = rpc.rpc_sync(
                worker_name(dst_rank),
                torch.add,
                args=(torch.ones(n, n), torch.ones(n, n)),
            )
            self.assertEqual(ret, torch.ones(n, n) * 2)

    def _run_uneven_workload(self, num_repeat=30):
        # worker0 drives and waits for worker1 and worker2
        # throughout the test.
        if self.rank == 0:
            self.assertTrue(self.world_size >= 3)

            # Phase 1: Only worker1 has workload.
            dst = "worker1"
            futs = []
            for _ in range(num_repeat):
                fut = rpc.rpc_async(dst, heavy_rpc, args=(torch.ones(100, 100),))
                futs.append(fut)

            for fut in futs:
                fut.wait()
                self.assertEqual(fut.wait(), 0)

            # Phase 2: Only worker2 has workload.
            # If join is not correctly implemented,
            # worker2 should be closed by now.
            dst = "worker2"
            futs = []
            for _ in range(num_repeat):
                fut = rpc.rpc_async(dst, heavy_rpc, args=(torch.ones(100, 100),))
                futs.append(fut)

            for fut in futs:
                fut.wait()
                self.assertEqual(fut.wait(), 0)

    def test_wait_all_workers(self):
        rpc.init_rpc(
            name="worker%d" % self.rank,
            backend=self.rpc_backend,
            rank=self.rank,
            world_size=self.world_size,
            rpc_backend_options=self.rpc_backend_options,
        )

        self._run_uneven_workload()

        # worker0 calls this at the end after waiting for RPC responses.
        # worker1/2 calls this immediately and has some works after it.
        # worker3 calls this immediately and has no more work.
        rpc.api._wait_all_workers()
        rpc.shutdown(graceful=False)

    def test_wait_all_workers_twice(self):
        rpc.init_rpc(
            name="worker%d" % self.rank,
            backend=self.rpc_backend,
            rank=self.rank,
            world_size=self.world_size,
            rpc_backend_options=self.rpc_backend_options,
        )

        self._run_uneven_workload()

        # worker0 calls this at the end after waiting for RPC responses.
        # worker1/2 calls this immediately and has some works after it.
        # worker3 calls this immediately and has no more work.
        rpc.api._wait_all_workers()
        rpc.api._wait_all_workers()
        rpc.shutdown(graceful=False)

    @dist_init
    def test_graceful_shutdown_with_uneven_workload(self):
        """Test graceful termination."""
        self._run_uneven_workload()

    @dist_init(setup_rpc=False)
    def test_shutdown_followed_by_rpc(self):
        # Initialize RPC.
        rpc.init_rpc(
            name="worker%d" % self.rank,
            backend=self.rpc_backend,
            rank=self.rank,
            world_size=self.world_size,
            rpc_backend_options=self.rpc_backend_options,
        )

        n = self.rank + 1
        dst_rank = n % self.world_size
        ret = rpc.rpc_sync(
            worker_name(dst_rank),
            torch.add,
            args=(torch.ones(n, n), torch.ones(n, n)),
        )
        self.assertEqual(ret, torch.ones(n, n) * 2)
        rpc.shutdown()

        with self.assertRaisesRegex(RuntimeError, "^RPC has not been initialized"):
            rpc.rpc_sync(
                worker_name(dst_rank),
                torch.add,
                args=(torch.ones(n, n), torch.ones(n, n)),
            )

    @dist_init
    def test_expected_src(self):
        dst_rank = (self.rank + 1) % self.world_size
        expected_src_rank = (self.rank - 1) % self.world_size
        ret = rpc.rpc_sync(worker_name(dst_rank), set_value, args=(self.rank,))
        value = VALUE_FUTURE.result()
        self.assertEqual(value, expected_src_rank)

    @dist_init
    def test_py_built_in(self):
        n = self.rank + 1
        dst_rank = n % self.world_size
        ret = rpc.rpc_sync(worker_name(dst_rank), min, args=(n, n + 1, n + 2))
        self.assertEqual(ret, min(n, n + 1, n + 2))

    @dist_init
    def test_py_user_defined(self):
        n = self.rank + 1
        dst_rank = n % self.world_size
        ret = rpc.rpc_sync(
            worker_name(dst_rank),
            my_function,
            kwargs={"a": n, "b": n + 1, "c": n + 2},
        )
        self.assertEqual(ret, my_function(n, n + 1, n + 2))

    def _profiler_test_with_rpc(self, rpc_exec_mode, func, args, use_record_function=False):
        dst = (self.rank + 1) % self.world_size
        # only run profiler on rank 1.
        if self.rank == 1:
            with torch.autograd.profiler.profile() as prof:
                if use_record_function:
                    record_function = torch.autograd.profiler.record_function("foo")
                    record_function.__enter__()
                if rpc_exec_mode == RPCExecMode.SYNC:
                    rpc.rpc_sync(worker_name(dst), func, args=args)
                elif rpc_exec_mode == RPCExecMode.ASYNC:
                    fut = rpc.rpc_async(worker_name(dst), func, args=args)
                    fut.wait()
                else:
                    self.assertTrue(rpc_exec_mode == RPCExecMode.REMOTE)
                    rref = rpc.remote(worker_name(dst), func, args=args)
                    rref.to_here()
                    # We need to wait for the instance to be created on
                    # the owner, and get back a positive confirmation.
                    # Calling to_here does not ensure that we have finished
                    # processing the Owner's confirmation of this RRef. To do
                    # this, we wait until the current RRef context doesn't have
                    # any pending users, which indicates that the confirmation
                    # was processed on this worker.
                    wait_until_pending_users_flushed()
                if use_record_function:
                    record_function.__exit__()

            events = prof.function_events
            rpc_event = [
                event for event in events if rpc_exec_mode.value in event.name
            ][0]
            if use_record_function:
                scope_event = [event for event in events if "foo" in event.name][0]
                # Since RPC call is within the scope, its CPU interval should be
                # contained within foo's interval.
                self.assertTrue(scope_event.cpu_interval.start < rpc_event.cpu_interval.start)
                self.assertTrue(scope_event.cpu_interval.end > rpc_event.cpu_interval.end)
            # the sender, dest worker, function run, and type of RPC should all
            # be recorded.
            self_worker_name = worker_name(self.rank)
            dst_worker_name = worker_name(dst)
            self.assertTrue(self_worker_name in rpc_event.name)
            self.assertTrue(dst_worker_name in rpc_event.name)
            self.assertTrue(func.__name__ in rpc_event.name)
            self.assertTrue(rpc_exec_mode.value in rpc_event.name)
            self.assertEqual(rpc_event.count, 1)
            if use_record_function:
                # verify order by ensuring that the outer context comes
                # before the rpc event.
                foo_event_ix = next(i for i, event in enumerate(events) if "foo" in event.name)
                rpc_event_idx = next(i for i, event in enumerate(events) if rpc_exec_mode.value in event.name)
                self.assertLess(foo_event_ix, rpc_event_idx)

    @dist_init
    def test_profiler_with_sync_rpc_udf(self):
        self._profiler_test_with_rpc(RPCExecMode.SYNC, my_sleep_func, args=(1,))
        self._profiler_test_with_rpc(RPCExecMode.SYNC, my_sleep_func, args=(1,),
                                     use_record_function=True)

    @dist_init
    def test_profiler_with_sync_rpc_builtin(self):
        self._profiler_test_with_rpc(
            RPCExecMode.SYNC, torch.add, args=(torch.ones(1), torch.ones(1))
        )
        self._profiler_test_with_rpc(
            RPCExecMode.SYNC, torch.add, args=(torch.ones(1), torch.ones(1)),
            use_record_function=True
        )

    @dist_init
    def test_profiler_with_async_rpc_udf(self):
        self._profiler_test_with_rpc(RPCExecMode.ASYNC, my_sleep_func, args=(1,))
        self._profiler_test_with_rpc(RPCExecMode.ASYNC, my_sleep_func, args=(1,),
                                     use_record_function=True)

    @dist_init
    def test_profiler_with_async_rpc_builtin(self):
        self._profiler_test_with_rpc(
            RPCExecMode.ASYNC, torch.add, args=(torch.ones(1), torch.ones(1))
        )
        self._profiler_test_with_rpc(
            RPCExecMode.ASYNC, torch.add, args=(torch.ones(1), torch.ones(1)),
            use_record_function=True
        )

    @dist_init
    def test_profiler_with_remote_udf(self):
        self._profiler_test_with_rpc(RPCExecMode.REMOTE, my_sleep_func, args=(1,))
        self._profiler_test_with_rpc(RPCExecMode.REMOTE, my_sleep_func, args=(1,),
                                     use_record_function=True)

    @dist_init
    def test_profiler_with_remote_builtin(self):
        self._profiler_test_with_rpc(
            RPCExecMode.REMOTE, torch.add, args=(torch.ones(1), torch.ones(1))
        )
        self._profiler_test_with_rpc(
            RPCExecMode.REMOTE, torch.add, args=(torch.ones(1), torch.ones(1)),
            use_record_function=True
        )

    @dist_init
    def test_py_class_constructor(self):
        n = self.rank + 1
        dst_rank = n % self.world_size
        ret = rpc.rpc_sync(worker_name(dst_rank), MyClass, args=(n,))
        self.assertEqual(ret.a, n)

    @dist_init
    def test_py_class_instance_method(self):
        n = self.rank + 1
        dst_rank = n % self.world_size
        ret = rpc.rpc_sync(
            worker_name(dst_rank), MyClass(2).my_instance_method, args=(n,)
        )
        self.assertEqual(ret, MyClass(2).my_instance_method(n))

    @dist_init
    def test_py_class_method(self):
        n = self.rank + 1
        dst_rank = n % self.world_size
        ret = rpc.rpc_sync(
            worker_name(dst_rank), MyClass.my_class_method, args=(n, n + 1)
        )
        self.assertEqual(ret, MyClass.my_class_method(n, n + 1))

    @dist_init
    def test_py_class_static_method(self):
        n = self.rank + 1
        dst_rank = n % self.world_size
        ret = rpc.rpc_sync(
            worker_name(dst_rank), MyClass.my_static_method, args=(n + 10,)
        )
        self.assertEqual(ret, MyClass.my_static_method(n + 10))

    @dist_init
    def test_py_multi_async_call(self):
        n = self.rank + 1
        dst_rank = n % self.world_size
        dst_worker_info = rpc.get_worker_info(worker_name(dst_rank))
        fut1 = rpc.rpc_async(dst_worker_info, MyClass.my_static_method, args=(n + 10,))
        fut2 = rpc.rpc_async(dst_worker_info, min, args=(n, n + 1, n + 2))
        self.assertEqual(fut1.wait(), MyClass.my_static_method(n + 10))
        self.assertEqual(fut2.wait(), min(n, n + 1, n + 2))

    @dist_init
    def test_py_no_return_result(self):
        n = self.rank + 1
        dst_rank = n % self.world_size
        ret = rpc.rpc_sync(worker_name(dst_rank), no_result)
        self.assertEqual(ret, no_result())

    @dist_init
    def test_py_tensors(self):
        n = self.rank + 1
        dst_rank = n % self.world_size
        ret = rpc.rpc_sync(
            worker_name(dst_rank),
            my_tensor_function,
            args=(torch.ones(n, n), torch.ones(n, n)),
        )
        self.assertEqual(ret, my_tensor_function(torch.ones(n, n), torch.ones(n, n)))

    @dist_init
    def test_py_tensors_multi_async_call(self):
        futs = []
        n = self.rank + 1
        dst_rank = n % self.world_size
        for i in range(100):
            fut = rpc.rpc_async(
                worker_name(dst_rank),
                my_tensor_function,
                args=(torch.ones(i, i), torch.ones(i, i)),
            )
            futs.append(fut)

        j = 0
        for fut in futs:
            self.assertEqual(
                fut.wait(), my_tensor_function(torch.ones(j, j), torch.ones(j, j))
            )
            j += 1

    @dist_init
    def test_py_tensors_in_container(self):
        n = self.rank + 1
        dst_rank = n % self.world_size
        a = [torch.ones(n, n), torch.ones(n, n)]
        b = TensorClass(build_complex_tensors())
        c = {"foo": torch.ones(n, n), "bar": torch.ones(n, n)}
        ret = rpc.rpc_sync(
            worker_name(dst_rank), my_complex_tensor_function, args=(a, b, c)
        )
        self.assertEqual(ret, my_complex_tensor_function(a, b, c))

    @dist_init
    def test_py_nested_pickle(self):
        n = self.rank + 1
        dst_rank = n % self.world_size

        ret = rpc.rpc_sync(
            worker_name(dst_rank),
            run_nested_pickle,
            args=(MyPickleClass(), torch.ones(2, 2)),
        )

        m = MyPickleClass()
        m.set(my_tensor_function(torch.ones(2, 2), torch.ones(2, 2)))
        self.assertEqual(ret, run_nested_pickle(m, torch.ones(2, 2)))

    @dist_init
    def test_py_function_exception(self):
        n = self.rank + 1
        dst_rank = n % self.world_size
        with self.assertRaises(TypeError):
            ret = rpc.rpc_sync(worker_name(dst_rank), no_result, args=(10,))

    @dist_init
    def test_py_raise_in_user_func(self):
        n = self.rank + 1
        dst_rank = n % self.world_size
        fut = rpc.rpc_async(worker_name(dst_rank), raise_func)
        with self.assertRaises(ValueError):
            fut.wait()

    @dist_init
    def test_nested_rpc(self):
        n = self.rank + 1
        dst_rank = n % self.world_size
        ret = rpc.rpc_sync(
            worker_name(dst_rank),
            nested_rpc,
            args=(worker_name(self.rank),),
        )
        self.assertEqual(ret, torch.ones(2, 2) + 1)

    def _stress_test_rpc(self, f, repeat=1000, args=()):
        n = self.rank + 1
        dst_rank = n % self.world_size
        futs = []
        tik = time.time()
        for _ in range(repeat):
            fut = rpc.rpc_async(worker_name(dst_rank), f, args=args)
            futs.append(fut)

        for fut in futs:
            self.assertEqual(fut.wait(), 0)
        tok = time.time()
        print(
            "Rank {} finished testing {} times in {} seconds.".format(
                self.rank, repeat, tok - tik
            )
        )

    @dist_init
    def test_stress_light_rpc(self):
        self._stress_test_rpc(light_rpc)

    @dist_init
    def test_stress_heavy_rpc(self):
        self._stress_test_rpc(heavy_rpc, repeat=20, args=(torch.ones(100, 100),))

    @dist_init
    def test_stress_heavy_rpc_torchscript(self):
        self._stress_test_rpc(heavy_rpc_torchscript, repeat=20, args=(torch.ones(100, 100),))

    @dist_init
    def test_builtin_remote_ret(self):
        n = self.rank + 1
        dst_rank = n % self.world_size
        rref = rpc.remote(
            worker_name(dst_rank),
            torch.add,
            args=(torch.ones(n, n), torch.ones(n, n)),
        )
        self.assertEqual(rref.to_here(), torch.ones(n, n) * 2)

    def _test_multi_remote_call(self, fn, args_fn=lambda x: (), kwargs_fn=lambda x: {}):
        m = 10
        n = self.rank + 1
        dst_rank = n % self.world_size
        rrefs = []
        expected = []
        for i in range(m):
            n = n + i
            rrefs.append(
                rpc.remote(
                    worker_name(dst_rank),
                    fn,
                    args=args_fn(n),
                    kwargs=kwargs_fn(n),
                )
            )
            expected.append(fn(*args_fn(n), **kwargs_fn(n)))

        for i in range(m):
            self.assertEqual(rrefs[i].to_here(), expected[i])

    @dist_init
    def test_multi_builtin_remote_ret(self):
        def args_fn(n):
            return (torch.ones(n, n), torch.ones(n, n))

        self._test_multi_remote_call(torch.add, args_fn=args_fn)

    @dist_init
    def test_py_udf_remote(self):
        n = self.rank + 1
        dst_rank = n % self.world_size
        rref = rpc.remote(
            worker_name(dst_rank),
            my_function,
            kwargs={"a": n, "b": n + 1, "c": n + 2},
        )
        self.assertEqual(rref.to_here(), my_function(n, n + 1, n + 2))

    @dist_init
    def test_multi_py_udf_remote(self):
        def kwargs_fn(n):
            return {"a": torch.ones(n, n), "b": torch.ones(n, n), "c": torch.ones(n, n)}

        self._test_multi_remote_call(my_function, kwargs_fn=kwargs_fn)

    @dist_init
    def test_py_rref_args(self):
        n = self.rank + 1
        dst_rank = n % self.world_size
        rref_a = rpc.remote(
            worker_name(dst_rank), torch.add, args=(torch.ones(n, n), 2)
        )
        rref_b = rpc.remote(
            worker_name(dst_rank), torch.add, args=(torch.ones(n, n), 1)
        )
        rref_c = rpc.remote(
            worker_name(dst_rank), my_rref_function, args=(rref_a, rref_b)
        )
        self.assertEqual(rref_c.to_here(), torch.ones(n, n) + 4)

    @dist_init
    def test_py_rref_args_user_share(self):
        n = self.rank + 1
        owner_rank = n % self.world_size
        user_rank = (n + 1) % self.world_size
        rref_a = rpc.remote(
            worker_name(owner_rank), my_function, args=(torch.ones(n, n), 2, 0)
        )
        rref_b = rpc.remote(
            worker_name(owner_rank), my_function, args=(torch.ones(n, n), 1, 0)
        )
        rref_c = rpc.remote(
            worker_name(user_rank), my_rref_function, args=(rref_a, rref_b)
        )
        self.assertEqual(rref_c.to_here(), torch.ones(n, n) + 4)

    @dist_init
    def test_py_rpc_rref_args(self):
        n = self.rank + 1
        dst_rank = n % self.world_size
        rref_a = rpc.remote(
            worker_name(dst_rank), my_function, args=(torch.ones(n, n), 2, 0)
        )
        rref_b = rpc.remote(
            worker_name(dst_rank), my_function, args=(torch.ones(n, n), 1, 0)
        )

        c = rpc.rpc_sync(
            worker_name(dst_rank), my_rref_function, args=(rref_a, rref_b)
        )

        self.assertEqual(c, torch.ones(n, n) + 4)

    @dist_init
    def test_nested_remote(self):
        n = self.rank + 1
        dst_rank1 = n % self.world_size
        dst_rank2 = (n + 1) % self.world_size

        rref = rpc.remote(
            worker_name(dst_rank1),
            nested_remote,
            args=(worker_name(dst_rank2),),
        )
        self.assertEqual(rref.to_here(), torch.ones(2, 2) + 3)

    @dist_init
    def test_nested_rref(self):
        n = self.rank + 1
        dst_rank1 = n % self.world_size
        dst_rank2 = (n + 1) % self.world_size
        rref_of_rrefs = rpc.remote(
            worker_name(dst_rank1),
            nested_rref,
            args=(worker_name(dst_rank2),),
        )

        # Say C has 2 OwnerRRefs.
        # B has 2 UserRRefs to those 2 OwnerRRefs, respectively.
        # This call is effectively A asking B to share it's 2 UserRRefs.
        rrefs = rref_of_rrefs.to_here()

        self.assertEqual(len(rrefs), 2)
        self.assertEqual(rrefs[0].to_here(), torch.ones(2, 2) + 1)
        self.assertEqual(rrefs[1].to_here(), torch.ones(2, 2) + 2)

    @dist_init
    def test_nested_rref_stress(self):
        n = self.rank + 1
        dst_rank1 = n % self.world_size
        dst_rank2 = (n + 1) % self.world_size
        all_rrefs = []
        for _ in range(20):
            all_rrefs.append(
                rpc.remote(
                    worker_name(dst_rank1),
                    nested_rref,
                    args=(worker_name(dst_rank2),),
                )
            )

        for i in range(20):
            rref_of_rrefs = all_rrefs[i]
            rrefs = rref_of_rrefs.to_here()
            self.assertEqual(len(rrefs), 2)
            self.assertEqual(rrefs[0].to_here(), torch.ones(2, 2) + 1)
            self.assertEqual(rrefs[1].to_here(), torch.ones(2, 2) + 2)

    @dist_init
    def test_multi_layer_nested_async_rpc(self):
        # This test will exit right away, but there will be a chain of async
        # RPCs. The termination algorithm should detect those messages properly.
        # Otherwise, some peer could exit early, leaving others to timeout
        # errors or connection closed errors.
        ttl = 20
        n = self.rank + 1
        dst_rank = n % self.world_size

        multi_layer_nested_async_rpc(dst_rank, self.world_size, ttl)

    @dist_init
    def test_remote_with_exception(self):
        n = self.rank + 1
        dst_rank = n % self.world_size
        # check ref to other workers
        rref = rpc.remote(worker_name(dst_rank), raise_func)
        with self.assertRaises(ValueError):
            rref.to_here()
        # check ref to itself
        rref = rpc.remote(worker_name(self.rank), no_result, args=(10,))
        with self.assertRaises(TypeError):
            rref.to_here()

    @dist_init
    def test_rpc_return_rref(self):
        n = self.rank + 1
        dst_rank1 = n % self.world_size
        dst_rank2 = (n + 1) % self.world_size
        rref = rpc.rpc_sync(
            worker_name(dst_rank1),
            rpc_return_rref,
            args=(worker_name(dst_rank2),),
        )
        self.assertEqual(rref.to_here(), torch.ones(2, 2) + 1)

    @dist_init
    def test_rref_forward_chain(self):
        ttl = 8
        n = self.rank + 1
        dst_rank = n % self.world_size

        rref = rpc.remote(
            worker_name(dst_rank), torch.add, args=(torch.ones(n, n), 1)
        )

        ret_rref = rref_forward_chain(dst_rank, self.world_size, rref, ttl)

        for i in range(ttl):
            self.assertEqual(len(ret_rref), 1)
            ret_rref = ret_rref[0].to_here()

        ret = ret_rref
        self.assertEqual(ret, torch.add(torch.ones(n, n), 1))

    @dist_init
    def test_local_rref_no_fork(self):
        local_rref = RRef(35)
        self.assertEqual(local_rref.local_value(), 35)

    @dist_init
    def test_local_value_not_on_owner(self):
        # ensure that an error message is thrown if a user tries to call
        # local_value() on a non-owning node.
        next_rank = (self.rank + 1) % self.world_size
        rref = rpc.remote(
            worker_name(next_rank), torch.add, args=(torch.ones(1), torch.ones(1))
        )
        with self.assertRaisesRegex(
            RuntimeError, "Call it on worker{}".format(next_rank)
        ):
            rref.local_value()

    @dist_init
    def test_return_local_rrefs(self):
        n = self.rank + 1
        dst_rank = n % self.world_size

        rref_list = rpc.rpc_sync(
            worker_name(dst_rank), get_rref_list, args=([1, 2, 3],)
        )

        for rref in rref_list:
            rpc.rpc_sync(
                rref.owner(),
                _call_method_on_rref,
                args=(MyClass.increment_value, rref, 10),
            )

        rets = [
            rpc.rpc_sync(
                rref.owner(), _call_method_on_rref, args=(MyClass.get_value, rref)
            )
            for rref in rref_list
        ]

        self.assertEqual(rets, [11, 12, 13])

    @dist_init
    def test_owner_equality(self):
        a = RRef(40)
        b = RRef(50)

        other_rank = (self.rank + 1) % self.world_size
        other_a = rpc.remote(
            worker_name(other_rank), torch.add, args=(torch.ones(1), 1)
        )
        other_b = rpc.remote(
            worker_name(other_rank), torch.add, args=(torch.ones(1), 1)
        )
        other_a.to_here()  # to ensure clean termination
        other_b.to_here()

        self.assertNotEqual(a.owner(), 23)
        self.assertEqual(other_a.owner(), other_b.owner())
        self.assertNotEqual(a.owner(), other_a.owner())
        self.assertEqual(other_a.owner(), other_a.owner())
        self.assertEqual(other_a.owner(), other_b.owner())
        self.assertEqual(a.owner(), a.owner())
        self.assertEqual(a.owner(), b.owner())
        self.assertEqual(a.owner(), rpc.get_worker_info())
        x = dict()
        x[a.owner()] = a
        x[other_a.owner()] = other_a
        self.assertEqual(x[a.owner()], a)
        self.assertEqual(x[b.owner()], a)
        self.assertEqual(x[other_a.owner()], other_a)
        self.assertEqual(x[other_b.owner()], other_a)
        self.assertEqual(len(x), 2)

    @dist_init
    def test_pass_local_rrefs(self):
        n = self.rank + 1
        dst_rank = n % self.world_size
        dst_worker = worker_name(dst_rank)

        rref = RRef(40)
        self.assertEqual(
            rpc.rpc_sync(dst_worker, add_rref_to_value, args=(rref, 50)), 90
        )
        self.assertEqual(
            rpc.rpc_async(dst_worker, add_rref_to_value, args=(rref, 50)).wait(), 90
        )
        self.assertEqual(
            rpc.remote(dst_worker, add_rref_to_value, args=(rref, 50)).to_here(), 90
        )

    @dist_init
    def test_remote_same_worker(self):
        n = self.rank + 1
        dst_rank = n % self.world_size
        rref_a = rpc.remote(
            worker_name(dst_rank), torch.add, args=(torch.ones(n, n), 2)
        )
        rref_b = rpc.remote(
            worker_name(dst_rank), torch.add, args=(torch.ones(n, n), 1)
        )
        rref_c = rpc.remote(
            worker_name(dst_rank), my_rref_function, args=(rref_a, rref_b)
        )
        self.assertEqual(rref_c.to_here(), torch.ones(n, n) + 4)

    @dist_init(setup_rpc=True)
    def test_call_method_on_rref(self):
        """
        Tests that it is possible to call an instance method on a remote objet
        by using rref.owner() as destination of the call.
        """
        vals = [10, 2, 5, 7]
        dst_rank = (self.rank + 1) % self.world_size
        dst_worker = worker_name(dst_rank)

        # creates a remote object
        rref = rpc.remote(dst_worker, MyClass, args=(vals[0],))

        # modifies state of the remote object
        rpc.rpc_sync(
            rref.owner(),
            _call_method_on_rref,
            args=(MyClass.increment_value, rref, vals[1]),
        )
        rpc.rpc_async(
            rref.owner(),
            _call_method_on_rref,
            args=(MyClass.increment_value, rref, vals[2]),
        ).wait()
        rpc.remote(
            rref.owner(),
            _call_method_on_rref,
            args=(MyClass.increment_value, rref, vals[3]),
        ).to_here()

        # queries state of the remote object
        result = rpc.rpc_sync(
            dst_worker, _call_method_on_rref, args=(MyClass.get_value, rref)
        )

        self.assertEqual(result, sum(vals))

    # Notice `rpc.api.shutdown()` accesses `_delete_all_user_rrefs`
    # through `torch.distributed.rpc.api`, so patching
    # `torch.distributed.rpc._delete_all_user_rrefs` will not help.
    @mock.patch.object(torch.distributed.rpc.api, "_delete_all_user_rrefs")
    def _test_rref_leak(self, _mock_delete_all_user_rrefs, ignore_leak):
        rpc.init_rpc(
            name=worker_name(self.rank),
            backend=self.rpc_backend,
            rank=self.rank,
            world_size=self.world_size,
            rpc_backend_options=self.rpc_backend_options,
        )

        initialize_pg(self.init_method, self.rank, self.world_size)
        # Wait for all init to complete.
        dist.barrier()

        rref = rpc.remote(
            worker_name((self.rank + 1) % self.world_size),
            torch.add,
            args=(torch.ones(2, 2), 1),
        )

        import torch.distributed.rpc.api as api

        if ignore_leak:
            api._ignore_rref_leak = True
            rpc.shutdown(graceful=True)
        else:
            api._ignore_rref_leak = False
            with self.assertRaisesRegex(RuntimeError, "Leaking RRef"):
                rpc.shutdown(graceful=True)

    @dist_init(setup_rpc=False)
    def test_rref_leak(self):
        self._test_rref_leak(ignore_leak=False)

    @dist_init(setup_rpc=False)
    def test_ignore_rref_leak(self):
        self._test_rref_leak(ignore_leak=True)

    @dist_init
    def test_rref_str(self):
        rref1 = RRef(self.rank)
        id_class = "GloballyUniqueId"
        self.assertEqual(
            "OwnerRRef({}({}, 0))".format(id_class, self.rank), rref1.__str__()
        )

        dst_rank = (self.rank + 1) % self.world_size
        rref2 = rpc.remote(
            worker_name(dst_rank), torch.add, args=(torch.ones(2, 2), 1)
        )
        self.assertEqual(
            rref2.__str__(),
            "UserRRef(RRefId = {0}({1}, 1), ForkId = {0}({1}, 2))".format(
                id_class, self.rank
            ),
        )

    @dist_init
    def test_rref_context_debug_info(self):
        # This test checks local states that are modified by remote workers.
        # This means that we would need barrier before and after every check.
        # The barrier before the check makes sure that all previous states are
        # cleared globally, the barrier after ensures that no following states
        # change gets into the current check.
        initialize_pg(self.init_method, self.rank, self.world_size)

        # Check 1: local RRef does not update owners_ map or add a pending user.
        #################################################

        rref1 = RRef(self.rank)

        # don't need a barrier here as local RRef is handled by this thread
        info = _rref_context_get_debug_info()
        self.assertIn("num_owner_rrefs", info)
        self.assertIn("num_pending_users", info)
        # RRef on local value is not added to context until shared across RPC
        self.assertEqual(0, int(info["num_owner_rrefs"]))
        self.assertEqual(0, int(info["num_pending_users"]))
        # barrier after the check 1
        dist.barrier()

        # Check 2: Sharing RRef as an arg should update owners_ map
        ###########################################################

        dst_rank = (self.rank + 1) % self.world_size
        rpc.rpc_sync(worker_name(dst_rank), set_global_rref, args=(rref1,))

        # barrier before check 2
        dist.barrier()

        wait_until_pending_users_flushed()
        info = _rref_context_get_debug_info()
        self.assertIn("num_owner_rrefs", info)
        self.assertEqual(1, int(info["num_owner_rrefs"]))
        # no pending users since the fork is finished
        self.assertEqual(0, int(info["num_pending_users"]))
        # barrier after check 2
        dist.barrier()

        # clear states for check 2
        rpc.rpc_sync(worker_name(dst_rank), clear_global_rref)

        # Check 3: rpc.remote call should update owners_ map
        ####################################################
        rref2 = rpc.remote(
            worker_name(dst_rank), torch.add, args=(torch.ones(2, 2), 1)
        )
        rref3 = rpc.remote(
            worker_name(dst_rank), torch.add, args=(torch.ones(2, 2), 1)
        )
        rref2.to_here()
        rref3.to_here()

        # barrier before check 3
        dist.barrier()

        wait_until_pending_users_flushed()
        info = _rref_context_get_debug_info()
        self.assertIn("num_owner_rrefs", info)
        self.assertEqual(2, int(info["num_owner_rrefs"]))
        # no pending users since the fork is finished
        self.assertEqual(0, int(info["num_pending_users"]))

        # barrier after check 3
        dist.barrier()

    @dist_init
    def test_disable_gil_profiling(self):
        # test that rpc.enable_gil_profilig(false) will result in
        # GIL wait time not being recorded.

        # GIL profiling should be disabled by default.
        dst_rank = (self.rank + 1) % self.world_size
        rpc.rpc_sync(
            worker_name(dst_rank), torch.add, args=(torch.ones(1), torch.ones(1))
        )
        info = rpc.api._get_current_rpc_agent().get_debug_info()
        self.assertRaises(KeyError, lambda: info["agent.gil_average_wait_time_us"])
        rpc.enable_gil_profiling(True)
        rpc.rpc_sync(
            worker_name(dst_rank), torch.add, args=(torch.ones(1), torch.ones(1))
        )
        info = rpc.api._get_current_rpc_agent().get_debug_info()
        self.assertIn("agent.gil_average_wait_time_us", info)

    @dist_init
    @requires_process_group_agent("PROCESS_GROUP rpc backend specific test, skip")
    def test_process_group_debug_info(self):
        rpc.enable_gil_profiling(True)
        initialize_pg(self.init_method, self.rank, self.world_size)
        NUM_THREAD = self.rpc_backend_options.num_send_recv_threads

        info = rpc.api._get_current_rpc_agent().get_debug_info()
        self.assertIn("agent.num_pending_requests", info)
        self.assertIn("agent.thread_pool_size", info)
        self.assertIn("agent.num_idle_threads", info)
        self.assertIn("agent.gil_average_wait_time_us", info)
        self.assertEqual(int(info["agent.num_pending_requests"]), 0)
        self.assertEqual(int(info["agent.thread_pool_size"]), NUM_THREAD)
        self.assertEqual(int(info["agent.num_idle_threads"]), NUM_THREAD)
        # for the above check, add a barrier to ensure that another worker
        # cannot send a request before we check num_idle_threads, since we'd
        # use up an idle thread if we start processing that request.
        dist.barrier()
        dst_rank = (self.rank + 1) % self.world_size
        fut = rpc.rpc_async(
            worker_name(dst_rank), set_and_check_done, args=(dst_rank,)
        )
        # blocks until the request arrives
        self.assertEqual(self.rank, VALUE_FUTURE.result())

        info = rpc.api._get_current_rpc_agent().get_debug_info()
        self.assertIn("agent.num_pending_requests", info)
        self.assertIn("agent.thread_pool_size", info)
        self.assertIn("agent.num_idle_threads", info)
        self.assertIn("agent.gil_average_wait_time_us", info)
        self.assertGreaterEqual(float(info["agent.gil_average_wait_time_us"]), 0)
        self.assertEqual(int(info["agent.num_pending_requests"]), 1)
        self.assertEqual(int(info["agent.thread_pool_size"]), NUM_THREAD)
        num_idle_threads = int(info["agent.num_idle_threads"])
        # as we cannot know for sure whether the send thread has returned, there
        # might be either 1 or 2 busy threads
        self.assertTrue(num_idle_threads in [NUM_THREAD - 1, NUM_THREAD - 2])

        # add a barrier to make sure the request is not finished before checking
        # num_pending_requests
        dist.barrier()

        DONE_FUTURE.set_result(self.rank)
        self.assertEqual(dst_rank, fut.wait())

        # add a barrier to make sure the dst_rank has finished processing the
        # request
        dist.barrier()

        info = rpc.api._get_current_rpc_agent().get_debug_info()
        self.assertIn("agent.num_pending_requests", info)
        self.assertIn("agent.thread_pool_size", info)
        self.assertIn("agent.num_idle_threads", info)
        self.assertEqual(int(info["agent.num_pending_requests"]), 0)
        self.assertEqual(int(info["agent.thread_pool_size"]), NUM_THREAD)

        for retry in range(3):
            # even if the future has completed, there is no guarantee that
            # the local send/recv threads would have finished. We try three
            # times. (NB: this might potentially be flaky. If flakiness does
            # occur, then we have to relax the assert.)
            info = rpc.api._get_current_rpc_agent().get_debug_info()
            if int(info["agent.num_idle_threads"]) == NUM_THREAD:
                break
            time.sleep(0.1)
        self.assertEqual(int(info["agent.num_idle_threads"]), NUM_THREAD)

        # add a barrier to make sure SHUTDOWN message is not sent
        dist.barrier()

    @dist_init(setup_rpc=False)
    @requires_process_group_agent("PROCESS_GROUP rpc backend specific test, skip")
    def test_local_shutdown(self):
        # test that we can start RPC and then immediately locally shutdown
        # without sending any messages.
        rpc.init_rpc(
            name="worker%d" % self.rank,
            backend=self.rpc_backend,
            rank=self.rank,
            world_size=self.world_size,
            rpc_backend_options=self.rpc_backend_options,
        )
        # pass in graceful=False to ensure that we don't wait for other workers.
        rpc.shutdown(graceful=False)

    @dist_init
    @unittest.skip("Test is flaky. see https://github.com/pytorch/pytorch/issues/31846")
    def test_debug_info(self):
        # only test keys in this test case. Values should be covered by
        # individual module debug info tests
        import torch.distributed.autograd as dist_autograd

        info = _get_debug_info()
        rref_info = _rref_context_get_debug_info()
        agent_info = rpc.api._get_current_rpc_agent().get_debug_info()
        autograd_info = dist_autograd._get_debug_info()
        common_keys = rref_info.keys() & agent_info.keys() & autograd_info.keys()
        self.assertEqual(0, len(common_keys))
        expected = {}
        expected.update(rref_info)
        expected.update(agent_info)
        expected.update(autograd_info)
        self.assertEqual(expected.keys(), info.keys())

    @dist_init(setup_rpc=False)
    @unittest.skipIf(
        IS_MACOS,
        "Test is flaky on MacOS, see https://github.com/pytorch/pytorch/issues/32019",
    )
    def test_handle_send_exceptions(self):
        # test that if a callee node has gone down, we raise an appropriate
        # exception instead of just crashing.
        rpc.init_rpc(
            name="worker%d" % self.rank,
            backend=self.rpc_backend,
            rank=self.rank,
            world_size=self.world_size,
            rpc_backend_options=self.rpc_backend_options,
        )
        # This barrier is needed to ensure that some workers do not exit before
        # others have been brought up, for non ProcessGroupAgent backends.
        initialize_pg(self.init_method, self.rank, self.world_size)
        dist.barrier()

        if self.rank == 1:
            dst_rank = (self.rank + 1) % self.world_size
            dst_worker = worker_name(dst_rank)
            # allow destination worker to exit without joining
            wait_until_node_failure(dst_rank)
            fut = rpc.rpc_async(dst_worker, torch.add, args=(torch.ones(1), 3))
            # Shutdown sequence is not very well defined and as a result
            # we can see any of these error messages.
            error_str = (
                "Encountered exception in ProcessGroupAgent::enqueueSend"
                if self.rpc_backend == rpc.backend_registry.BackendType.PROCESS_GROUP
                else get_shutdown_error_regex()
            )
            with self.assertRaisesRegex(RuntimeError, error_str):
                fut.wait()
        # exit all workers non-gracefully.
        rpc.shutdown(graceful=False)

    @dist_init(setup_rpc=False)
    @requires_process_group_agent("PROCESS_GROUP rpc backend specific test, skip")
    def test_local_shutdown_with_rpc(self):
        # test that we can start RPC, send RPCs, and then run local shutdown.
        rpc.init_rpc(
            name="worker%d" % self.rank,
            backend=self.rpc_backend,
            rank=self.rank,
            world_size=self.world_size,
            rpc_backend_options=self.rpc_backend_options,
        )
        n = self.rank + 1
        dst_rank = n % self.world_size
        rpc.rpc_sync(
            worker_name(dst_rank),
            torch.add,
            args=(torch.ones(n, n), torch.ones(n, n)),
        )
        # A barrier is needed to ensure that all RPCs are processed.
        # Otherwise, some RPCs can timeout since the receiving end
        # has terminated.
        initialize_pg(self.init_method, self.rank, self.world_size)
        dist.barrier()
        # pass in graceful=False to ensure that we don't wait for other workers.
        rpc.shutdown(graceful=False)

    @dist_init(setup_rpc=False)
    def test_get_rpc_timeout(self):
        timeout = timedelta(seconds=1)

        # A new `RpcBackendOptions` is constructed
        # when accessing `self.rpc_backend_options`.
        rpc_backend_options = self.rpc_backend_options
        rpc_backend_options.rpc_timeout = timeout

        rpc.init_rpc(
            name=worker_name(self.rank),
            backend=self.rpc_backend,
            rank=self.rank,
            world_size=self.world_size,
            rpc_backend_options=rpc_backend_options,
        )
        set_timeout = rpc.get_rpc_timeout()
        self.assertEqual(timeout, set_timeout)
        rpc.shutdown()

    @dist_init(setup_rpc=False)
    @requires_process_group_agent("PROCESS_GROUP rpc backend specific test, skip")
    def test_set_and_get_num_send_recv_threads(self):
        NUM_THREADS = 27
        rpc_backend_options = rpc.ProcessGroupRpcBackendOptions(
            init_method=self.rpc_backend_options.init_method,
            num_send_recv_threads=NUM_THREADS
        )
        rpc.init_rpc(
            name="worker{}".format(self.rank),
            backend=self.rpc_backend,
            rank=self.rank,
            world_size=self.world_size,
            rpc_backend_options=rpc_backend_options,
        )

        info = rpc.api._get_current_rpc_agent().get_debug_info()
        self.assertEqual(int(info["agent.thread_pool_size"]), NUM_THREADS)
        rpc.shutdown()

    @dist_init
    @requires_process_group_agent("PROCESS_GROUP rpc backend specific test, skip")
    def test_rpc_timeouts(self):
        dst_rank = (self.rank + 1) % self.world_size
        rpc._set_rpc_timeout(timedelta(milliseconds=1))
        # futures should time out and be marked with an exception indicating it as such.
        futs = [
            rpc.rpc_async(worker_name(dst_rank), my_sleep_func, args=())
            for _ in range(10)
        ]
        for fut in futs:
            with self.assertRaisesRegex(RuntimeError, "RPC ran for more than"):
                fut.wait()

        # ensure that if a new timeout is set old futures don't time out but new ones do.
        rpc._set_rpc_timeout(timedelta(seconds=200))
        # create a longstanding RPC.
        fut1 = rpc.rpc_async(worker_name(dst_rank), my_sleep_func, args=(1,))
        # now, set a short timeout.
        rpc._set_rpc_timeout(timedelta(milliseconds=1))
        # f2 should time out, f should not.
        fut2 = rpc.rpc_async(worker_name(dst_rank), my_sleep_func, args=(1,))
        with self.assertRaises(RuntimeError):
            fut2.wait()
        fut1.wait()

        # future should run to completion if the timeout is zero.
        rpc._set_rpc_timeout(timedelta(seconds=0))
        rpc.rpc_async(worker_name(dst_rank), my_sleep_func, args=()).wait()

        # reset to default timeout so shutdown messages can process cleanly.
        rpc._set_rpc_timeout(rpc.constants.DEFAULT_RPC_TIMEOUT)

    def test_requires_process_group_agent_decorator(self):
        @requires_process_group_agent("test_func did not run")
        def test_func():
            return "expected result"

        if dist_utils.TEST_CONFIG.rpc_backend_name == "PROCESS_GROUP":
            self.assertEqual(test_func(), "expected result")

    def test_dist_init_decorator(self):
        @dist_init(setup_rpc=False)
        def test_func(self):
            return "expected result"

        self.assertEqual(test_func(self), "expected result")

        @dist_init
        def test_func(self):
            return "expected result"

        self.assertEqual(test_func(self), "expected result")

    def test_use_rpc_pickler(self):
        class TestPickler:
            pass

        test_pickler = TestPickler()
        with _use_rpc_pickler(test_pickler):
            self.assertTrue(torch.distributed.rpc.api._default_pickler is test_pickler)
        self.assertTrue(
            torch.distributed.rpc.api._default_pickler is _internal_rpc_pickler
        )

    @dist_init
    def test_function_not_on_callee(self):
        # test that if a function does not exist on a callee, we don't crash,
        # instead we get an AttributeError indicating that the func does not exist.
        this_module = sys.modules[__name__]
        caller_worker = "worker0"
        callee_worker = "worker1"

        if self.rank == 1:
            # Use delattr to remove the binding of a func on this nodes
            delattr(this_module, "foo_add")
            # notify remote end that we have removed it.
            rpc.rpc_sync(caller_worker, set_value, args=(self.rank,))

        if self.rank == 0:
            # func exists on caller, but not callee.
            # wait for remote end to remove the binding of foo_add func.
            wait_for_value_future()
            # Ensure that we have the attribute on this module. Otherwise, the test could fail due to a caller-side pickling error.
            self.assertTrue(hasattr(this_module, "foo_add"))
            with self.assertRaisesRegex(
                AttributeError, "RPC pickler does not serialize"
            ):
                rpc.rpc_sync(callee_worker, foo_add, args=())

    @dist_init
    def test_non_garbage_collected_user_rref_due_to_local_circular_dependency(self):
        dst_worker_name = worker_name((self.rank + 1) % self.world_size)

        a = MyClass(1)
        b = MyClass(2)

        # This is to make Python not garbage collect a and b.
        a.other = b
        b.other = a

        n = self.rank
        a.rref = rpc.remote(
            dst_worker_name,
            torch.add,
            args=(torch.ones(n, n), 2)
        )

    @dist_init(setup_rpc=False)
    def test_use_rref_after_shutdown(self):
        rpc.init_rpc(
            name="worker%d" % self.rank,
            backend=self.rpc_backend,
            rank=self.rank,
            world_size=self.world_size,
            rpc_backend_options=self.rpc_backend_options,
        )
        n = self.rank + 1
        dst_rank = n % self.world_size
        rref = rpc.remote(
            worker_name(dst_rank),
            torch.add,
            args=(torch.ones(n, n), torch.ones(n, n)),
        )
        # pass in graceful=True to ensure that local UserRRefs are deleted.
        rpc.shutdown(graceful=True)

        with self.assertRaisesRegex(
            RuntimeError, "Cannot call to_here\\(\\) on it after deletion."
        ):
            rref.to_here()

        with self.assertRaisesRegex(
            RuntimeError, "Cannot call fork an UserRRef after deletion."
        ):
            import torch.distributed.rpc.internal as internal
            internal.serialize(rref)

<<<<<<< HEAD
    def _create_rref(self):
        owner_rank = (self.rank + 2) % self.world_size
        return rpc.remote(
            "worker{}".format(owner_rank),
            torch.add,
            args=(torch.zeros(2, 2), 1)
        )

    @dist_init
    def test_user_rrefs_confirmed(self):
        dst_rank = (self.rank + 1) % self.world_size
        rref = self._create_rref()
        ret = rpc.rpc_sync(
            "worker{}".format(dst_rank),
            check_rref_confirmed,
            args=(rref,)
        )
        self.assertEqual(ret, True)

    @dist_init
    def test_user_rrefs_confirmed_remote(self):
        dst_rank = (self.rank + 1) % self.world_size
        rref = self._create_rref()
        ret_rref = rpc.remote(
            "worker{}".format(dst_rank),
            check_rref_confirmed,
            args=(rref,)
        )
        self.assertEqual(ret_rref.to_here(), True)
=======
    @staticmethod
    def _return_gpu_tensor():
        return torch.rand(3, 3).cuda(0)

    @staticmethod
    def _return_gpu_tensor_list():
        return [torch.rand(3, 3).cuda(0), torch.rand(3, 3).cuda(1)]

    @staticmethod
    def _gpu_tensor_list_arg(tensor_list):
        return torch.rand(3, 3)

    @skip_if_lt_x_gpu(2)
    @dist_init
    def test_cuda(self):
        dst = worker_name((self.rank + 1) % self.world_size)
        t1 = torch.rand(3, 3).cuda(0)
        t2 = torch.rand(3, 3).cuda(1)
        t3 = torch.rand(3, 3)

        # cuda tensors as args fail.
        with self.assertRaisesRegex(RuntimeError, "RPC backend only supports CPU tensors.*Found tensor on device: cuda:0"):
            rpc.rpc_sync(dst, torch.add, args=(t1, t2))

        # mix of cpu and cuda tensors as args fail.
        with self.assertRaisesRegex(RuntimeError, "RPC backend only supports CPU tensors.*Found tensor on device: cuda:0"):
            rpc.rpc_sync(dst, torch.add, args=(t1, t3))

        # gpu tensor list as args fails.
        with self.assertRaisesRegex(RuntimeError, "RPC backend only supports CPU tensors.*Found tensor on device: cuda:0"):
            rpc.rpc_sync(dst, RpcTest._gpu_tensor_list_arg, args=([t1, t2]))

        # cuda tensors as return values fail.
        with self.assertRaisesRegex(RuntimeError, "RPC backend only supports CPU tensors.*Found tensor on device: cuda:0"):
            rpc.rpc_sync(dst, RpcTest._return_gpu_tensor, args=())

        # cuda tensors as a list of return value fails
        with self.assertRaisesRegex(RuntimeError, "RPC backend only supports CPU tensors.*Found tensor on device: cuda:0"):
            rpc.rpc_sync(dst, RpcTest._return_gpu_tensor_list, args=())

        # Sending to self should fail too.
        with self.assertRaisesRegex(RuntimeError, "RPC backend only supports CPU tensors.*Found tensor on device: cuda:0"):
            rpc.rpc_sync(worker_name(self.rank), torch.add, args=(t1, t2))
>>>>>>> 80049a30
<|MERGE_RESOLUTION|>--- conflicted
+++ resolved
@@ -1749,7 +1749,50 @@
             import torch.distributed.rpc.internal as internal
             internal.serialize(rref)
 
-<<<<<<< HEAD
+    @staticmethod
+    def _return_gpu_tensor():
+        return torch.rand(3, 3).cuda(0)
+
+    @staticmethod
+    def _return_gpu_tensor_list():
+        return [torch.rand(3, 3).cuda(0), torch.rand(3, 3).cuda(1)]
+
+    @staticmethod
+    def _gpu_tensor_list_arg(tensor_list):
+        return torch.rand(3, 3)
+
+    @skip_if_lt_x_gpu(2)
+    @dist_init
+    def test_cuda(self):
+        dst = worker_name((self.rank + 1) % self.world_size)
+        t1 = torch.rand(3, 3).cuda(0)
+        t2 = torch.rand(3, 3).cuda(1)
+        t3 = torch.rand(3, 3)
+
+        # cuda tensors as args fail.
+        with self.assertRaisesRegex(RuntimeError, "RPC backend only supports CPU tensors.*Found tensor on device: cuda:0"):
+            rpc.rpc_sync(dst, torch.add, args=(t1, t2))
+
+        # mix of cpu and cuda tensors as args fail.
+        with self.assertRaisesRegex(RuntimeError, "RPC backend only supports CPU tensors.*Found tensor on device: cuda:0"):
+            rpc.rpc_sync(dst, torch.add, args=(t1, t3))
+
+        # gpu tensor list as args fails.
+        with self.assertRaisesRegex(RuntimeError, "RPC backend only supports CPU tensors.*Found tensor on device: cuda:0"):
+            rpc.rpc_sync(dst, RpcTest._gpu_tensor_list_arg, args=([t1, t2]))
+
+        # cuda tensors as return values fail.
+        with self.assertRaisesRegex(RuntimeError, "RPC backend only supports CPU tensors.*Found tensor on device: cuda:0"):
+            rpc.rpc_sync(dst, RpcTest._return_gpu_tensor, args=())
+
+        # cuda tensors as a list of return value fails
+        with self.assertRaisesRegex(RuntimeError, "RPC backend only supports CPU tensors.*Found tensor on device: cuda:0"):
+            rpc.rpc_sync(dst, RpcTest._return_gpu_tensor_list, args=())
+
+        # Sending to self should fail too.
+        with self.assertRaisesRegex(RuntimeError, "RPC backend only supports CPU tensors.*Found tensor on device: cuda:0"):
+            rpc.rpc_sync(worker_name(self.rank), torch.add, args=(t1, t2))
+
     def _create_rref(self):
         owner_rank = (self.rank + 2) % self.world_size
         return rpc.remote(
@@ -1778,49 +1821,4 @@
             check_rref_confirmed,
             args=(rref,)
         )
-        self.assertEqual(ret_rref.to_here(), True)
-=======
-    @staticmethod
-    def _return_gpu_tensor():
-        return torch.rand(3, 3).cuda(0)
-
-    @staticmethod
-    def _return_gpu_tensor_list():
-        return [torch.rand(3, 3).cuda(0), torch.rand(3, 3).cuda(1)]
-
-    @staticmethod
-    def _gpu_tensor_list_arg(tensor_list):
-        return torch.rand(3, 3)
-
-    @skip_if_lt_x_gpu(2)
-    @dist_init
-    def test_cuda(self):
-        dst = worker_name((self.rank + 1) % self.world_size)
-        t1 = torch.rand(3, 3).cuda(0)
-        t2 = torch.rand(3, 3).cuda(1)
-        t3 = torch.rand(3, 3)
-
-        # cuda tensors as args fail.
-        with self.assertRaisesRegex(RuntimeError, "RPC backend only supports CPU tensors.*Found tensor on device: cuda:0"):
-            rpc.rpc_sync(dst, torch.add, args=(t1, t2))
-
-        # mix of cpu and cuda tensors as args fail.
-        with self.assertRaisesRegex(RuntimeError, "RPC backend only supports CPU tensors.*Found tensor on device: cuda:0"):
-            rpc.rpc_sync(dst, torch.add, args=(t1, t3))
-
-        # gpu tensor list as args fails.
-        with self.assertRaisesRegex(RuntimeError, "RPC backend only supports CPU tensors.*Found tensor on device: cuda:0"):
-            rpc.rpc_sync(dst, RpcTest._gpu_tensor_list_arg, args=([t1, t2]))
-
-        # cuda tensors as return values fail.
-        with self.assertRaisesRegex(RuntimeError, "RPC backend only supports CPU tensors.*Found tensor on device: cuda:0"):
-            rpc.rpc_sync(dst, RpcTest._return_gpu_tensor, args=())
-
-        # cuda tensors as a list of return value fails
-        with self.assertRaisesRegex(RuntimeError, "RPC backend only supports CPU tensors.*Found tensor on device: cuda:0"):
-            rpc.rpc_sync(dst, RpcTest._return_gpu_tensor_list, args=())
-
-        # Sending to self should fail too.
-        with self.assertRaisesRegex(RuntimeError, "RPC backend only supports CPU tensors.*Found tensor on device: cuda:0"):
-            rpc.rpc_sync(worker_name(self.rank), torch.add, args=(t1, t2))
->>>>>>> 80049a30
+        self.assertEqual(ret_rref.to_here(), True)