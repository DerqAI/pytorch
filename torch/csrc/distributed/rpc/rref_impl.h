--- conflicted
+++ resolved
@@ -288,9 +288,6 @@
   }
 
   const ForkId forkId_;
-<<<<<<< HEAD
-  std::atomic<bool> confirmed_;
-=======
 
   // Indicates if this user has sent delete message to it's owner.
   // Note, thread safety is needed because delete message could be sent by
@@ -298,7 +295,7 @@
   // proactive cleanup on RPC graceful shutdown.
   std::mutex deletedOnOwnerMutex_;
   bool deletedOnOwner_{false};
->>>>>>> 6e7bcc26
+  std::atomic<bool> confirmed_;
 };
 
 // Keep the template only on the derived class because ``RRefContext`` needs to
