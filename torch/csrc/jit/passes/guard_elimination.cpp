<<<<<<< HEAD
#include <torch/csrc/jit/passes/guard_elimination.h>
#include <torch/csrc/jit/graph_executor.h>
=======
#include <memory>
#include <torch/csrc/jit/runtime/graph_executor.h>
>>>>>>> 1702152e
#include <torch/csrc/jit/jit_log.h>
#include <torch/csrc/jit/ir/alias_analysis.h>
#include <torch/csrc/jit/passes/constant_propagation.h>
#include <torch/csrc/jit/passes/peephole.h>
#include <memory>
#include <unordered_set>

namespace torch {
namespace jit {

struct GuardElimination {
  GuardElimination(std::shared_ptr<Graph> graph)
      : graph_(std::move(graph)), aliasDb_(std::make_unique<AliasDb>(graph_)) {}

  void run() {
    const size_t MAX_ATTEMPTS = 5;
    size_t attempts = MAX_ATTEMPTS;
    while (attempts-- && moveGuardsToDefs(graph_->block())) {
    }
    GRAPH_DUMP("After moveGuardsToDefs", graph_);
    coalesceGuards(graph_->block());
    GRAPH_DUMP("After coalesceGuards", graph_);
    eliminateRedundantGuards(graph_->block());
    GRAPH_DUMP("After eliminateRedundantGuards", graph_);
  }

  static bool isLoweredGradOf(Node* n) {
    if (n->kind() != prim::If) {
      return false;
    }

    return n->input(0)->node()->kind() == prim::AutogradAnyNonZero;
  }

  bool moveGuardsToDefs(Block* b) {
    bool changed = false;
    for (auto it = b->nodes().begin(); it != b->nodes().end();) {
      auto n = *it;
      if (n->kind() == prim::Guard) {
        // grab the next node before we move this one all the way back
        it++;
        auto guardee = n->inputs().at(0)->node();
        // alias analysis will try to hoist a node out of a loop
        // if asked. if guardee is in a loop, it should only
        // be moved to the beginning of the basic block
        // given the current implementation of AliasAnalysis
        if (guardee->owningBlock() != n->owningBlock()) {
          guardee = *n->owningBlock()->nodes().begin();
        }
        bool moved = aliasDb_->moveAfterTopologicallyValid(n, guardee);
        changed |= moved;
        if (moved) {
          GRAPH_UPDATE(
              "Moved ",
              n->output()->debugName(),
              " to ",
              n->inputs().at(0)->debugName());
        }
      } else {
        it++;
        for (Block* ib : n->blocks()) {
          moveGuardsToDefs(ib);
        }
      }
    }

    if (b->owningNode() &&
        isLoweredGradOf(
            b->owningNode()) /*b->owningNode()->kind() == prim::If*/) {
      for (auto it = b->nodes().begin(); it != b->nodes().end();) {
        auto block_node = *it++;
        if (block_node->kind() != prim::Guard) {
          break;
        }
        block_node->moveBefore(b->owningNode());
        changed = true;
      }
    }

    return changed;
  }

  void coalesceGuards(Block* b) {
    // uses on *all* parameters are moved to the same anchor node
    // and they may come in different order after the anchor node
    // e.g. (anchor, guard_x, guard_y, guard_x, guard_y)
    // this pass recognizes contigious streches of guards and
    // keeps track of the guards it's seen for each def. the next time
    // the guard on the same def, it simply removes it.
    std::unordered_map<Value*, Node*> inputs_to_guards;
    for (auto it = b->nodes().begin(); it != b->nodes().end(); it++) {
      auto n = *it;
      if (n->kind() == prim::Guard) {
        if (inputs_to_guards.count(n->input())) {
          auto prev = inputs_to_guards[n->input()];
          n->output()->replaceAllUsesWith(prev->output());
          GRAPH_UPDATE(
              "Replacing ",
              n->output()->debugName(),
              " with ",
              prev->output()->debugName());
          it.destroyCurrent();
        } else {
          inputs_to_guards.insert({n->input(), n});
        }
      } else if (n->kind() != prim::Constant) {
        inputs_to_guards.clear();
        for (Block* ib : n->blocks()) {
          coalesceGuards(ib);
        }
      }
    }
  }

  // we need to make sure there are no ops in between guardee's
  // output and its guard except for other guards as they can
  // invalidate shape information.
  bool guardsOutput(Node* guard) {
    auto output = guard->input()->node();
    auto it = guard;
    while (it != output) {
      if (it->kind() != prim::Guard && it->kind() != prim::Constant) {
        GRAPH_DEBUG(
            "found an unexpected node ",
            *it,
            " while trying to eliminate ",
            *guard);
        return false;
      }
      it = it->prev();
    }

    return true;
  }

  void eliminateRedundantGuards(Block* b) {
    // a very simple pass to eliminate redundant guards for ops
    // whose outputs are fully determined by their inputs
    // i.e. if inputs to such ops are guarded we are allowed
    // to remove a guard on ops' outputs
    for (auto it = b->nodes().rbegin(); it != b->nodes().rend();) {
      auto n = *it;
      if (n->kind() == prim::Guard && guardsOutput(n) &&
          removableGuard(n->inputs().at(0)->node())) {
        auto pttp = n->output()->type();
        n->output()->replaceAllUsesWith(n->inputs().at(0));
        n->inputs().at(0)->setType(pttp);
        GRAPH_UPDATE(
            "Eliminating the redundant guard ", n->output()->debugName());
        it.destroyCurrent();
      } else {
        it++;
        for (Block* ib : n->blocks()) {
          eliminateRedundantGuards(ib);
        }
      }
    }
  }

  // `checkInputs` check the invariants specified in `removableGuard`
  // on inputs to `n`. The invariants must hold, or an input must
  // be a `prim::Constant` or be of `NumberType` or be included
  // as an exception in `except`
  bool checkInputs(Node* n, const std::unordered_set<size_t>& except) {
    bool all_inputs_guarded = true;
    size_t i = 0;
    for (auto input : n->inputs()) {
      if ((input->node()->kind() == prim::Guard &&
           !input->type()->expect<TensorType>()->isSummarized()) ||
          input->node()->kind() == prim::Constant ||
          input->type()->isSubtypeOf(NumberType::get()) ||
          except.count(i) != 0) {
        AT_ASSERT(
            input->node()->kind() != prim::Guard ||
            input->type()->expect<TensorType>());
      } else {
        GRAPH_DEBUG(
            "input ",
            input->debugName(),
            " isn't guarded, type ",
            *input->type());
        all_inputs_guarded = false;
        break;
      }
      i++;
    }
    return all_inputs_guarded;
  }

 private:
  // `removableGuard` relies on the properties checked by `isSummarized()`
  // and passes shouldn't insert nodes between a guard and its uses that
  // may alter those properties.
  // `removableGuard` expects type information to come directly from
  // Profiler. Passes shouldn't try to alter type information provided by
  // profiling
  // While we can derive very simple rules stating when it's valid to remove
  // `prim::Guard` on operation's output if all of its inputs are guarded for
  // some
  // categories of operations
  // there's no comprehensive set of rules that covers all the operations
  // available in PyTorch
  // If your operation falls into one of the categories described below, you
  // should add it
  // to switch statement below that contains the other operations in the said
  // category.
  // Otherwise, you will need to derive the rules for your case on your own.
  // Generally, any operation that is stateful in any way or uses its underlying
  // data
  // to compute any properties `isSummarized()` isn't amenable to guard
  // elimination.
  // Categories:
  // * Functional-like(e.g. add, sub, le) operations with broadcast semenatics
  //   Guards can be removed if all inputs are guarded and `isSummarized()`
  //   returns
  //   false or inputs are `prim::Constant`
  bool removableGuard(Node* n) {
    const static auto no_exceptions = std::unordered_set<size_t>{};
    switch (n->kind()) {
<<<<<<< HEAD
      case aten::add:
      case aten::sub:
      case aten::mul:
      case aten::div:
      case aten::t:
      case aten::sigmoid:
      case aten::sin:
      case aten::cos:
      case aten::tan:
      case aten::sinh:
      case aten::cosh:
      case aten::tanh:
      case aten::asin:
      case aten::acos:
      case aten::atan:
      case aten::atan2:
      case aten::floor:
      case aten::fmod:
      case aten::ceil:
      case aten::trunc:
      case aten::sqrt:
      case aten::rsqrt:
      case aten::remainder:
      case aten::mm:
      case aten::min:
      case aten::max:
      case aten::type_as:
      case aten::ge:
      case aten::gt:
      case aten::lt:
      case aten::le:
      case aten::eq:
      case aten::ne:
      case aten::neg:
      case prim::ConstantChunk:
      case aten::size:
      case aten::abs:
      case aten::sign:
      case aten::pow:
      case aten::relu:
      case aten::threshold:
      case aten::avg_pool2d:
      case prim::AutogradAdd:
      case prim::AutogradZero:
      case aten::rand_like:
      case aten::erf:
      case aten::erfc:
      case aten::exp:
      case aten::expm1:
      case aten::log:
      case aten::log2:
      case aten::log10:
      case aten::frac:
      case aten::lerp:
      case aten::lgamma:
      case aten::reciprocal:
      case aten::addcmul:
      case aten::_cast_Float:
      case aten::_sigmoid_backward:
      case aten::_tanh_backward:
      case aten::__and__:
      case aten::__or__:
      case aten::__xor__:
      case aten::__lshift__:
      case aten::__rshift__:
      case aten::where:
        return checkInputs(n, no_exceptions);
      case aten::slice:
        return !n->input(0)->type()->expect<TensorType>()->isSummarized() &&
            // check that the dimension argument is constant
            n->input(1)->node()->kind() == prim::Constant &&
            // the start offset is constant
            n->input(2)->node()->kind() == prim::Constant &&
            // the end offset is constant
            n->input(3)->node()->kind() == prim::Constant &&
            // the stride is constant
            n->input(4)->node()->kind() == prim::Constant;
      case aten::unsqueeze:
        // check that the dimension argument is constant
        return !n->input(0)->type()->expect<TensorType>()->isSummarized() &&
            n->input(1)->node()->kind() == prim::Constant;
      case aten::cat:
        // check that the dimension argument is constant
        return n->input(1)->node()->kind() == prim::Constant &&
            n->input(0)->node()->kind() == prim::ListConstruct &&
            // no extra nodes in between aten::cat and prim::ListConstruct
            n->prev() == n->input(0)->node() &&
            // check the inputs to prim::ListConstruct (not aten::cat)
            checkInputs(n->input(0)->node(), no_exceptions);
      case aten::clamp:
        // the second and third args do not affect shapes
        return checkInputs(n, std::unordered_set<size_t>{1, 2});
      // after some optimizations we might end up with two Guards back-to-back
      // which case we can remove the one whose input is also prim::Guard
      case aten::_grad_sum_to_size:
        // skip checking size argument
        if (checkInputs(n, std::unordered_set<size_t>{1})) {
          auto asize = n->input(1)->node();
          if (asize->kind() == prim::Constant) {
=======
    case aten::add:
    case aten::sub:
    case aten::mul:
    case aten::div:
    case aten::t:
    case aten::sigmoid:
    case aten::sin:
    case aten::cos:
    case aten::tan:
    case aten::sinh:
    case aten::cosh:
    case aten::tanh:
    case aten::asin:
    case aten::acos:
    case aten::atan:
    case aten::atan2:
    case aten::floor:
    case aten::fmod:
    case aten::ceil:
    case aten::trunc:
    case aten::sqrt:
    case aten::rsqrt:
    case aten::remainder:
    case aten::mm:
    case aten::min:
    case aten::max:
    case aten::type_as:
    case aten::ge:
    case aten::gt:
    case aten::lt:
    case aten::le:
    case aten::eq:
    case aten::ne:
    case aten::neg:
    case prim::ConstantChunk:
    case aten::size:
    case aten::abs:
    case aten::sign:
    case aten::pow:
    case aten::relu:
    case aten::threshold:
    case aten::avg_pool2d:
    case prim::AutogradAdd:
    case prim::AutogradZero:
    case aten::rand_like:
    case aten::erf:
    case aten::erfc:
    case aten::exp:
    case aten::expm1:
    case aten::log:
    case aten::log2:
    case aten::log10:
    case aten::frac:
    case aten::lerp:
    case aten::lgamma:
    case aten::reciprocal:
    case aten::addcmul:
    case aten::where:
     return checkInputs(n, no_exceptions);
    case aten::slice:
      return !n->input(0)->type()->expect<TensorType>()->isSummarized() &&
             // check that the dimension argument is constant
             n->input(1)->node()->kind() == prim::Constant &&
             // the start offset is constant
             n->input(2)->node()->kind() == prim::Constant &&
             // the end offset is constant
             n->input(3)->node()->kind() == prim::Constant &&
             // the stride is constant
             n->input(4)->node()->kind() == prim::Constant;
    case aten::unsqueeze:
     // check that the dimension argument is constant
     return !n->input(0)->type()->expect<TensorType>()->isSummarized() &&
            n->input(1)->node()->kind() == prim::Constant;
    case aten::cat:
      // check that the dimension argument is constant
      return n->input(1)->node()->kind() == prim::Constant &&
             n->input(0)->node()->kind() == prim::ListConstruct &&
             // no extra nodes in between aten::cat and prim::ListConstruct
             n->prev() == n->input(0)->node() &&
             // check the inputs to prim::ListConstruct (not aten::cat)
             checkInputs(n->input(0)->node(), no_exceptions);
    case aten::clamp:
      // the second and third args do not affect shapes
      return checkInputs(n, std::unordered_set<size_t>{1, 2});
    // after some optimizations we might end up with two Guards back-to-back
    // which case we can remove the one whose input is also prim::Guard
    case aten::_grad_sum_to_size:
      // skip checking size argument
      if (checkInputs(n, std::unordered_set<size_t>{1})) {
        auto asize = n->input(1)->node();
        if (asize->kind() == prim::Constant) {
          return true;
        } else if (asize->matches("aten::size(Tensor self) -> int[]")) {
          // aten::size is effectively a constant
          if (asize->input()
                  ->type()
                  ->expect<TensorType>()
                  ->sizes()
                  .concrete_sizes()) {
>>>>>>> 1702152e
            return true;
          } else if (asize->matches("aten::size(Tensor self) -> int[]")) {
            // aten::size is effectively a constant
            if (asize->input()
                    ->type()
                    ->expect<TensorType>()
                    ->sizes()
                    .concrete_sizes()) {
              return true;
            }
          }
        }
        return false;

      // this is checked by one of the tests in test_jit_fuser.py
      case prim::ListUnpack: {
        // check if the input is a constant chunk
        // used for LSTM fusions
        auto chunk = n->input(0)->node();
        if (chunk->kind() != aten::chunk) {
          return false;
        }
        return checkInputs(chunk, no_exceptions);
      }
      // this is checked by one of the tests in test_jit_fuser.py
      case aten::broadcast_tensors: {
        auto list_construct = n->input(0)->node();
        if (list_construct->kind() != prim::ListConstruct) {
          return false;
        }
        return checkInputs(list_construct, no_exceptions);
      }
      case prim::Guard:
      case prim::GradOf:
        return true;
      default:
        GRAPH_DEBUG("cannot remove ", n->kind().toQualString());
        return false;
    }
  }

  std::shared_ptr<Graph> graph_;
  std::unique_ptr<AliasDb> aliasDb_;
  static std::unordered_set<Symbol> simple_ops_;
};

void EliminateRedundantGuards(std::shared_ptr<Graph> graph) {
  GuardElimination ge(std::move(graph));
  ge.run();
}

} // namespace jit
} // namespace torch<|MERGE_RESOLUTION|>--- conflicted
+++ resolved
@@ -1,15 +1,10 @@
-<<<<<<< HEAD
-#include <torch/csrc/jit/passes/guard_elimination.h>
-#include <torch/csrc/jit/graph_executor.h>
-=======
 #include <memory>
 #include <torch/csrc/jit/runtime/graph_executor.h>
->>>>>>> 1702152e
 #include <torch/csrc/jit/jit_log.h>
 #include <torch/csrc/jit/ir/alias_analysis.h>
 #include <torch/csrc/jit/passes/constant_propagation.h>
+#include <torch/csrc/jit/passes/guard_elimination.h>
 #include <torch/csrc/jit/passes/peephole.h>
-#include <memory>
 #include <unordered_set>
 
 namespace torch {
@@ -224,7 +219,6 @@
   bool removableGuard(Node* n) {
     const static auto no_exceptions = std::unordered_set<size_t>{};
     switch (n->kind()) {
-<<<<<<< HEAD
       case aten::add:
       case aten::sub:
       case aten::mul:
@@ -324,107 +318,6 @@
         if (checkInputs(n, std::unordered_set<size_t>{1})) {
           auto asize = n->input(1)->node();
           if (asize->kind() == prim::Constant) {
-=======
-    case aten::add:
-    case aten::sub:
-    case aten::mul:
-    case aten::div:
-    case aten::t:
-    case aten::sigmoid:
-    case aten::sin:
-    case aten::cos:
-    case aten::tan:
-    case aten::sinh:
-    case aten::cosh:
-    case aten::tanh:
-    case aten::asin:
-    case aten::acos:
-    case aten::atan:
-    case aten::atan2:
-    case aten::floor:
-    case aten::fmod:
-    case aten::ceil:
-    case aten::trunc:
-    case aten::sqrt:
-    case aten::rsqrt:
-    case aten::remainder:
-    case aten::mm:
-    case aten::min:
-    case aten::max:
-    case aten::type_as:
-    case aten::ge:
-    case aten::gt:
-    case aten::lt:
-    case aten::le:
-    case aten::eq:
-    case aten::ne:
-    case aten::neg:
-    case prim::ConstantChunk:
-    case aten::size:
-    case aten::abs:
-    case aten::sign:
-    case aten::pow:
-    case aten::relu:
-    case aten::threshold:
-    case aten::avg_pool2d:
-    case prim::AutogradAdd:
-    case prim::AutogradZero:
-    case aten::rand_like:
-    case aten::erf:
-    case aten::erfc:
-    case aten::exp:
-    case aten::expm1:
-    case aten::log:
-    case aten::log2:
-    case aten::log10:
-    case aten::frac:
-    case aten::lerp:
-    case aten::lgamma:
-    case aten::reciprocal:
-    case aten::addcmul:
-    case aten::where:
-     return checkInputs(n, no_exceptions);
-    case aten::slice:
-      return !n->input(0)->type()->expect<TensorType>()->isSummarized() &&
-             // check that the dimension argument is constant
-             n->input(1)->node()->kind() == prim::Constant &&
-             // the start offset is constant
-             n->input(2)->node()->kind() == prim::Constant &&
-             // the end offset is constant
-             n->input(3)->node()->kind() == prim::Constant &&
-             // the stride is constant
-             n->input(4)->node()->kind() == prim::Constant;
-    case aten::unsqueeze:
-     // check that the dimension argument is constant
-     return !n->input(0)->type()->expect<TensorType>()->isSummarized() &&
-            n->input(1)->node()->kind() == prim::Constant;
-    case aten::cat:
-      // check that the dimension argument is constant
-      return n->input(1)->node()->kind() == prim::Constant &&
-             n->input(0)->node()->kind() == prim::ListConstruct &&
-             // no extra nodes in between aten::cat and prim::ListConstruct
-             n->prev() == n->input(0)->node() &&
-             // check the inputs to prim::ListConstruct (not aten::cat)
-             checkInputs(n->input(0)->node(), no_exceptions);
-    case aten::clamp:
-      // the second and third args do not affect shapes
-      return checkInputs(n, std::unordered_set<size_t>{1, 2});
-    // after some optimizations we might end up with two Guards back-to-back
-    // which case we can remove the one whose input is also prim::Guard
-    case aten::_grad_sum_to_size:
-      // skip checking size argument
-      if (checkInputs(n, std::unordered_set<size_t>{1})) {
-        auto asize = n->input(1)->node();
-        if (asize->kind() == prim::Constant) {
-          return true;
-        } else if (asize->matches("aten::size(Tensor self) -> int[]")) {
-          // aten::size is effectively a constant
-          if (asize->input()
-                  ->type()
-                  ->expect<TensorType>()
-                  ->sizes()
-                  .concrete_sizes()) {
->>>>>>> 1702152e
             return true;
           } else if (asize->matches("aten::size(Tensor self) -> int[]")) {
             // aten::size is effectively a constant
